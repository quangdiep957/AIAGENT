# agents.py
from langchain_openai import ChatOpenAI
from langchain.agents import initialize_agent, AgentType
from tools import get_weather, calculate_sum, semantic_search, wiki_search, wiki_summary
from tools.builtin_tools import plan_study_auto, plan_study_schedule
import config  # ensure .env is loaded (load_dotenv runs in config)
from langchain.tools import tool
from typing import List, Dict, Any, Optional
import json
from datetime import datetime

# Import các tools hiện có
from tools import FileUploadTool, FileReaderTool, OCRTool, EmbeddingTool, VectorSearchTool
from tools import save_chat_content, get_chat_history_summary, search_chat_and_documents, auto_save_english_content
from tools import search_web_with_evaluation, generate_llm_response_for_query
from services import EmbeddingService
from database import DatabaseManager

# Khởi tạo các tools
upload_tool = FileUploadTool(upload_dir="uploads")
reader_tool = FileReaderTool()
ocr_tool = OCRTool()
embedding_tool = EmbeddingTool()
search_tool = VectorSearchTool()
embedding_service = EmbeddingService()
db_manager = DatabaseManager()


@tool
def upload_and_process_document(file_info: str) -> str:
    """
    Upload và xử lý tài liệu (PDF, Word, Image) để lưu vào database và tạo embeddings

    Args:
        file_info: Thông tin file dạng "file_path|file_name" (ví dụ: "/path/to/file.pdf|document.pdf")

    Returns:
        Kết quả xử lý file
    """
    try:
        print(f"🔍 DEBUG: Starting upload process with input: {file_info}")
        
        # Parse file info
        if "|" not in file_info:
            print(f"❌ DEBUG: Invalid format - missing | separator")
            return "❌ Format không đúng. Vui lòng sử dụng format: file_path|file_name"

        file_path, file_name = file_info.split("|", 1)
<<<<<<< HEAD

=======
        print(f"🔍 DEBUG: Parsed - file_path: {file_path}, file_name: {file_name}")
        
        # Check file exists
        if not os.path.exists(file_path):
            print(f"❌ DEBUG: File not found at path: {file_path}")
            return f"❌ File không tồn tại: {file_path}"
        
        print(f"🔍 DEBUG: File size: {os.path.getsize(file_path):,} bytes")
        
>>>>>>> 715292a3
        # Upload file
        print(f"🔍 DEBUG: Starting file upload...")
        upload_result = upload_tool.upload_file(
            file_path=file_path,
            metadata={
                "original_name": file_name,
                "upload_source": "ai_agent"
            }
        )
<<<<<<< HEAD

        if not upload_result["success"]:
            return f"❌ Upload thất bại: {', '.join(upload_result['errors'])}"

        file_document = upload_result["document"]
        file_id = upload_result["file_id"]

=======
        
        print(f"🔍 DEBUG: Upload result success: {upload_result.get('success')}")
        if not upload_result["success"]:
            error_msg = f"❌ Upload thất bại: {', '.join(upload_result.get('errors', ['Unknown error']))}"
            print(f"❌ DEBUG: {error_msg}")
            return error_msg
        
        file_document = upload_result["document"]
        file_id = upload_result["file_id"]
        print(f"🔍 DEBUG: Upload successful - file_id: {file_id}")
        
>>>>>>> 715292a3
        # Extract content dựa trên loại file
        content = ""
        extraction_method = ""
        file_type = file_document["file_type"]
        file_path_abs = file_document["absolute_path"]
<<<<<<< HEAD

        if file_type in ["pdf", "docx", "doc", "txt", "md"]:
=======
        
        print(f"🔍 DEBUG: File type detected: {file_type}")
        print(f"🔍 DEBUG: Absolute path: {file_path_abs}")
        
        if file_type in ["pdf", "docx", "doc", "txt", "md", "text"]:
>>>>>>> 715292a3
            # Đọc file text-based
            print(f"🔍 DEBUG: Reading {file_type} file...")
            read_result = reader_tool.read_file(file_path_abs)
            print(f"🔍 DEBUG: Read result success: {read_result.get('success')}")
            
            if read_result["success"]:
                if file_type == "pdf":
                    content = read_result.get("total_content", read_result.get("content", ""))
                elif file_type in ["docx", "doc"]:
                    content = read_result.get("total_content", read_result.get("content", ""))
                else:  # text files
                    content = read_result["content"]
                extraction_method = "file_reader"
                print(f"🔍 DEBUG: Content extracted - length: {len(content)} chars")
            else:
<<<<<<< HEAD
                return f"❌ Không thể đọc file: {read_result['error']}"

=======
                error_msg = f"❌ Không thể đọc file: {read_result.get('error', 'Unknown read error')}"
                print(f"❌ DEBUG: {error_msg}")
                return error_msg
        
>>>>>>> 715292a3
        elif file_type == "image":
            # OCR cho ảnh
            print(f"🔍 DEBUG: Processing image with OCR...")
            ocr_result = ocr_tool.extract_text_from_image(file_path_abs)
            print(f"🔍 DEBUG: OCR result success: {ocr_result.get('success')}")
            
            if ocr_result["success"]:
                content = ocr_result["text"]
                extraction_method = "ocr"
                print(f"🔍 DEBUG: OCR content extracted - length: {len(content)} chars")
            else:
<<<<<<< HEAD
                return f"❌ OCR thất bại: {ocr_result['error']}"

=======
                error_msg = f"❌ OCR thất bại: {ocr_result.get('error', 'Unknown OCR error')}"
                print(f"❌ DEBUG: {error_msg}")
                return error_msg
        else:
            error_msg = f"❌ Loại file không được hỗ trợ: {file_type}"
            print(f"❌ DEBUG: {error_msg}")
            return error_msg
        
>>>>>>> 715292a3
        if not content or not content.strip():
            print(f"❌ DEBUG: Empty content after extraction")
            return "❌ Không thể trích xuất nội dung từ file"
<<<<<<< HEAD

=======
        
        print(f"🔍 DEBUG: Content validation passed - {len(content.split())} words")
        
>>>>>>> 715292a3
        # Tạo embeddings
        print(f"🔍 DEBUG: Creating embeddings...")
        processing_result = embedding_service.process_file_content(
            file_id=file_id,
            content=content,
            metadata={
                "extraction_method": extraction_method,
                "file_type": file_type
            }
        )
<<<<<<< HEAD

        if not processing_result["success"]:
            return f"❌ Tạo embedding thất bại: {processing_result['error']}"

        return f"""✅ Đã xử lý thành công file: {file_name}
=======
        
        print(f"🔍 DEBUG: Embedding result success: {processing_result.get('success')}")
        
        if not processing_result["success"]:
            error_msg = f"❌ Tạo embedding thất bại: {processing_result.get('error', 'Unknown embedding error')}"
            print(f"❌ DEBUG: {error_msg}")
            return error_msg
        
        print(f"🔍 DEBUG: Processing completed successfully!")
        success_msg = f"""✅ Đã xử lý thành công file: {file_name}
>>>>>>> 715292a3
📊 Thông tin:
- Loại file: {file_type.upper()}
- Số từ: {len(content.split()):,}
- Chủ đề: {processing_result.get('topic', 'N/A')}
- Độ khó: {processing_result.get('difficulty_level', 'N/A')}
- Số chunks: {processing_result.get('total_chunks', 'N/A')}
- Tags: {', '.join(processing_result.get('tags', []))}

Tài liệu đã được lưu vào database và sẵn sàng để tìm kiếm!"""
<<<<<<< HEAD

=======
        print(f"🔍 DEBUG: Returning success message")
        return success_msg
        
>>>>>>> 715292a3
    except Exception as e:
        error_msg = f"❌ Lỗi xử lý file: {str(e)}"
        print(f"❌ DEBUG: Exception occurred: {error_msg}")
        import traceback
        print(f"❌ DEBUG: Traceback: {traceback.format_exc()}")
        return error_msg


@tool
def search_documents(query: str) -> str:
    """
    Tìm kiếm tài liệu dựa trên nội dung câu hỏi

    Args:
        query: Câu hỏi hoặc từ khóa cần tìm

    Returns:
        Nội dung tài liệu liên quan được tìm thấy
    """
    try:
        limit = 3  # Set default limit
        search_result = search_tool.similarity_search(
            query_text=query,
            limit=limit,
            similarity_threshold=0.3
        )

        if not search_result["success"]:
            return f"❌ Lỗi tìm kiếm: {search_result['error']}"

        if not search_result["results"]:
            return "🔍 Không tìm thấy tài liệu nào liên quan đến câu hỏi này. Bạn có thể upload thêm tài liệu để tôi hỗ trợ tốt hơn."

        # Format kết quả tìm kiếm
        results = []
        for i, doc in enumerate(search_result["results"], 1):
            # Giữ nguyên nội dung tiếng Anh, chỉ thêm thông tin metadata bằng tiếng Việt
            content_preview = doc['content'][:500]
            if len(doc['content']) > 500:
                content_preview += "..."

            results.append(f"""
📄 **Tài liệu {i}** (Độ tương đồng: {doc['similarity_score']:.2f})
📚 Chủ đề: {doc.get('topic', 'N/A')}
📝 Nội dung: {content_preview}
""")

        return f"""🔍 **Tìm thấy {len(search_result['results'])} tài liệu liên quan:**

{''.join(results)}

💡 Dựa trên những tài liệu tiếng Anh trên, tôi có thể giúp bạn học tập hiệu quả."""

    except Exception as e:
        return f"❌ Lỗi tìm kiếm: {str(e)}"


@tool
def get_document_summary(dummy_input: str = "") -> str:
    """
    Lấy tóm tắt về các tài liệu đã upload trong database
    
    Returns:
        Thống kê tài liệu trong database
    """
    try:
        collections = db_manager.get_collections()
        
        if "document_embeddings" in collections:
            collection = db_manager.db["document_embeddings"]
            total_docs = collection.count_documents({})
            
            # Lấy thống kê theo chủ đề
            pipeline = [
                {"$group": {"_id": "$topic", "count": {"$sum": 1}}},
                {"$sort": {"count": -1}},
                {"$limit": 5}
            ]
            topics = list(collection.aggregate(pipeline))
            
            topic_summary = "\n".join([f"- {topic['_id']}: {topic['count']} tài liệu" for topic in topics])
            
            return f"""📊 **Thống kê tài liệu trong database:**

📚 Tổng số tài liệu: {total_docs}

🔍 **Top chủ đề:**
{topic_summary}

💡 Bạn có thể hỏi tôi về bất kỳ chủ đề nào trong danh sách trên!"""
        else:
            return "📚 Chưa có tài liệu nào được upload. Hãy upload tài liệu để tôi có thể hỗ trợ bạn!"
            
    except Exception as e:
        return f"❌ Lỗi lấy thống kê: {str(e)}"

@tool
def smart_search_and_answer(query: str) -> str:
    """
    Tìm kiếm thông minh và trả lời câu hỏi theo luồng: Knowledge Base -> Web Search -> LLM Response
    Đây là tool chính cho mọi câu hỏi tìm kiếm thông tin.
    
    Args:
        query: Câu hỏi hoặc từ khóa cần tìm
    
    Returns:
        Kết quả tìm kiếm và trả lời tối ưu
    """
    try:
        print(f"🔍 SMART SEARCH: Starting search for query: {query}")
        
        # Bước 1: Tìm trong Knowledge Base trước
        print(f"🔍 SMART SEARCH: Step 1 - Searching Knowledge Base...")
        kb_results = search_tool.similarity_search(
            query_text=query,
            limit=3,
            similarity_threshold=0.4  # Ngưỡng cao hơn để đảm bảo chất lượng
        )
        
        if kb_results["success"] and kb_results["results"]:
            # Có kết quả trong KB, đánh giá chất lượng
            best_score = max(result['similarity_score'] for result in kb_results["results"])
            print(f"🔍 SMART SEARCH: KB found {len(kb_results['results'])} results, best score: {best_score:.3f}")
            
            # Kiểm tra độ relevance thực sự bằng cách xem content có liên quan không
            best_result = max(kb_results["results"], key=lambda x: x['similarity_score'])
            content_sample = best_result['content'][:200].lower()
            query_lower = query.lower()
            
            # Từ khóa relevance check
            relevant_keywords = False
            query_words = set(query_lower.split())
            content_words = set(content_sample.split())
            overlap = len(query_words.intersection(content_words))
            
            if overlap >= 2 or best_score >= 0.7:  # Tăng threshold cho KB
                relevant_keywords = True
                
            print(f"🔍 SMART SEARCH: Relevance check - overlap: {overlap}, relevant: {relevant_keywords}")
            
            if best_score >= 0.7 and relevant_keywords:  # Tăng threshold từ 0.6 lên 0.7
                print(f"✅ SMART SEARCH: Using Knowledge Base results (high quality)")
                results_text = []
                for i, doc in enumerate(kb_results["results"], 1):
                    content_preview = doc['content'][:400] + "..." if len(doc['content']) > 400 else doc['content']
                    results_text.append(f"""
📄 **Tài liệu {i}** (Độ tương đồng: {doc['similarity_score']:.2f})
📚 Chủ đề: {doc.get('topic', 'N/A')}
📝 Nội dung: {content_preview}
""")
                
                return f"""✅ **Tìm thấy trong Knowledge Base**

🔍 **Tìm thấy {len(kb_results['results'])} tài liệu liên quan:**

{''.join(results_text)}

💡 **Nguồn:** Knowledge Base chất lượng cao
**Độ tin cậy:** Cao"""
        
        # Bước 2: KB không có hoặc chất lượng thấp -> Tìm kiếm web
        print(f"🔍 SMART SEARCH: Step 2 - KB insufficient, searching web...")
        from tools.web_search_tool import search_web_with_evaluation, generate_llm_response_for_query
        web_result = search_web_with_evaluation(query)
        
        print(f"🔍 SMART SEARCH: Web search completed")
        
        if "search_results_ready" in web_result:
            print(f"✅ SMART SEARCH: Using web search results")
            return web_result
        elif "llm_response_needed" in web_result:
            # Bước 3: Web search không tốt -> Dùng LLM
            print(f"🔍 SMART SEARCH: Step 3 - Web insufficient, using LLM fallback...")
            llm_response = generate_llm_response_for_query(query)
            print(f"✅ SMART SEARCH: Using LLM fallback response")
            return llm_response
        else:
            # Fallback
            print(f"✅ SMART SEARCH: Using web result as fallback")
            return web_result
            
    except Exception as e:
        # Final fallback
        print(f"❌ SMART SEARCH: Exception occurred: {str(e)}")
        from tools.web_search_tool import generate_llm_response_for_query
        llm_response = generate_llm_response_for_query(query)
        return f"""⚠️ **Lỗi trong quá trình tìm kiếm: {str(e)}**

{llm_response}"""

def get_llm():
    """Khởi tạo ChatOpenAI model"""
    return ChatOpenAI(model="gpt-4.1", temperature=0.3)


def create_agent():
    """Tạo AI agent với các tools tích hợp (đầu vào đơn giản 1 tham số)"""
    llm = get_llm()
<<<<<<< HEAD
    # Chỉ dùng các tool 1 tham số để tương thích ZeroShotAgent
=======
    
    # Chỉ expose các tools chính, ẩn tools phụ để agent không gọi trực tiếp
>>>>>>> 715292a3
    tools = [
        get_weather,
        calculate_sum,
        semantic_search,
        wiki_search,
        wiki_summary,
        upload_and_process_document,
<<<<<<< HEAD
        search_documents,
        get_document_summary,
        plan_study_auto,
        plan_study_schedule,
        smart_search_and_answer,
        search_web_with_evaluation,
        generate_llm_response_for_query
=======
        smart_search_and_answer,  # Tool chính cho search - sẽ handle KB -> Web -> LLM internally
        get_document_summary
>>>>>>> 715292a3
    ]


    agent_instructions = (
        "Bạn là trợ lý học tập. Khi người dùng có ý định xin 'lộ trình', 'kế hoạch', 'lịch học' hoặc tương tự, "
        "hãy GỌI công cụ plan_study_auto và truyền NGUYÊN VĂN câu hỏi làm đầu vào.\n"
        "Khi cần kiến thức tham chiếu, LUÔN ưu tiên gọi semantic_search trước để tìm trong tài liệu người dùng; "
        "chỉ gọi wiki_search nếu semantic_search trả về 'NO_HITS'."
    )

    # Tạo agent đơn giản với ReAct
    agent = initialize_agent(
        tools,
        llm,
        agent=AgentType.STRUCTURED_CHAT_ZERO_SHOT_REACT_DESCRIPTION,
        verbose=True,
        handle_parsing_errors=True,
        agent_kwargs={
            "system_message": agent_instructions
        }
    )
    return agent<|MERGE_RESOLUTION|>--- conflicted
+++ resolved
@@ -46,9 +46,6 @@
             return "❌ Format không đúng. Vui lòng sử dụng format: file_path|file_name"
 
         file_path, file_name = file_info.split("|", 1)
-<<<<<<< HEAD
-
-=======
         print(f"🔍 DEBUG: Parsed - file_path: {file_path}, file_name: {file_name}")
         
         # Check file exists
@@ -58,7 +55,6 @@
         
         print(f"🔍 DEBUG: File size: {os.path.getsize(file_path):,} bytes")
         
->>>>>>> 715292a3
         # Upload file
         print(f"🔍 DEBUG: Starting file upload...")
         upload_result = upload_tool.upload_file(
@@ -68,15 +64,6 @@
                 "upload_source": "ai_agent"
             }
         )
-<<<<<<< HEAD
-
-        if not upload_result["success"]:
-            return f"❌ Upload thất bại: {', '.join(upload_result['errors'])}"
-
-        file_document = upload_result["document"]
-        file_id = upload_result["file_id"]
-
-=======
         
         print(f"🔍 DEBUG: Upload result success: {upload_result.get('success')}")
         if not upload_result["success"]:
@@ -88,22 +75,16 @@
         file_id = upload_result["file_id"]
         print(f"🔍 DEBUG: Upload successful - file_id: {file_id}")
         
->>>>>>> 715292a3
         # Extract content dựa trên loại file
         content = ""
         extraction_method = ""
         file_type = file_document["file_type"]
         file_path_abs = file_document["absolute_path"]
-<<<<<<< HEAD
-
-        if file_type in ["pdf", "docx", "doc", "txt", "md"]:
-=======
         
         print(f"🔍 DEBUG: File type detected: {file_type}")
         print(f"🔍 DEBUG: Absolute path: {file_path_abs}")
         
         if file_type in ["pdf", "docx", "doc", "txt", "md", "text"]:
->>>>>>> 715292a3
             # Đọc file text-based
             print(f"🔍 DEBUG: Reading {file_type} file...")
             read_result = reader_tool.read_file(file_path_abs)
@@ -119,15 +100,10 @@
                 extraction_method = "file_reader"
                 print(f"🔍 DEBUG: Content extracted - length: {len(content)} chars")
             else:
-<<<<<<< HEAD
-                return f"❌ Không thể đọc file: {read_result['error']}"
-
-=======
                 error_msg = f"❌ Không thể đọc file: {read_result.get('error', 'Unknown read error')}"
                 print(f"❌ DEBUG: {error_msg}")
                 return error_msg
         
->>>>>>> 715292a3
         elif file_type == "image":
             # OCR cho ảnh
             print(f"🔍 DEBUG: Processing image with OCR...")
@@ -139,10 +115,6 @@
                 extraction_method = "ocr"
                 print(f"🔍 DEBUG: OCR content extracted - length: {len(content)} chars")
             else:
-<<<<<<< HEAD
-                return f"❌ OCR thất bại: {ocr_result['error']}"
-
-=======
                 error_msg = f"❌ OCR thất bại: {ocr_result.get('error', 'Unknown OCR error')}"
                 print(f"❌ DEBUG: {error_msg}")
                 return error_msg
@@ -151,17 +123,12 @@
             print(f"❌ DEBUG: {error_msg}")
             return error_msg
         
->>>>>>> 715292a3
         if not content or not content.strip():
             print(f"❌ DEBUG: Empty content after extraction")
             return "❌ Không thể trích xuất nội dung từ file"
-<<<<<<< HEAD
-
-=======
         
         print(f"🔍 DEBUG: Content validation passed - {len(content.split())} words")
         
->>>>>>> 715292a3
         # Tạo embeddings
         print(f"🔍 DEBUG: Creating embeddings...")
         processing_result = embedding_service.process_file_content(
@@ -172,13 +139,6 @@
                 "file_type": file_type
             }
         )
-<<<<<<< HEAD
-
-        if not processing_result["success"]:
-            return f"❌ Tạo embedding thất bại: {processing_result['error']}"
-
-        return f"""✅ Đã xử lý thành công file: {file_name}
-=======
         
         print(f"🔍 DEBUG: Embedding result success: {processing_result.get('success')}")
         
@@ -189,7 +149,6 @@
         
         print(f"🔍 DEBUG: Processing completed successfully!")
         success_msg = f"""✅ Đã xử lý thành công file: {file_name}
->>>>>>> 715292a3
 📊 Thông tin:
 - Loại file: {file_type.upper()}
 - Số từ: {len(content.split()):,}
@@ -199,13 +158,9 @@
 - Tags: {', '.join(processing_result.get('tags', []))}
 
 Tài liệu đã được lưu vào database và sẵn sàng để tìm kiếm!"""
-<<<<<<< HEAD
-
-=======
         print(f"🔍 DEBUG: Returning success message")
         return success_msg
         
->>>>>>> 715292a3
     except Exception as e:
         error_msg = f"❌ Lỗi xử lý file: {str(e)}"
         print(f"❌ DEBUG: Exception occurred: {error_msg}")
@@ -404,12 +359,9 @@
 def create_agent():
     """Tạo AI agent với các tools tích hợp (đầu vào đơn giản 1 tham số)"""
     llm = get_llm()
-<<<<<<< HEAD
     # Chỉ dùng các tool 1 tham số để tương thích ZeroShotAgent
-=======
     
     # Chỉ expose các tools chính, ẩn tools phụ để agent không gọi trực tiếp
->>>>>>> 715292a3
     tools = [
         get_weather,
         calculate_sum,
@@ -417,18 +369,13 @@
         wiki_search,
         wiki_summary,
         upload_and_process_document,
-<<<<<<< HEAD
         search_documents,
-        get_document_summary,
         plan_study_auto,
         plan_study_schedule,
-        smart_search_and_answer,
         search_web_with_evaluation,
         generate_llm_response_for_query
-=======
         smart_search_and_answer,  # Tool chính cho search - sẽ handle KB -> Web -> LLM internally
         get_document_summary
->>>>>>> 715292a3
     ]
 
 
