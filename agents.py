--- conflicted
+++ resolved
@@ -278,7 +278,6 @@
 def create_agent():
     """Tạo AI agent với các tools tích hợp"""
     llm = get_llm()
-<<<<<<< HEAD
     tools = [
         upload_and_process_document,
         search_documents, 
@@ -287,10 +286,6 @@
         search_web_with_evaluation,
         generate_llm_response_for_query
     ]
-=======
-    # Ưu tiên semantic_search đứng trước wiki_search
-    tools = [get_weather, calculate_sum, semantic_search, wiki_search, wiki_summary,upload_and_process_document,search_documents,get_document_summary]
->>>>>>> 6ffc3ecf
 
     # Tạo agent đơn giản với ReAct
     agent = initialize_agent(
