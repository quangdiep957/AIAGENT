--- conflicted
+++ resolved
@@ -5,7 +5,22 @@
 Import các class từ các file riêng biệt để dễ quản lý và maintain
 """
 
-<<<<<<< HEAD
+import logging
+import os
+from dotenv import load_dotenv
+from pymongo import MongoClient
+from typing import List, Dict, Any, Optional
+
+# Load environment variables
+load_dotenv()
+
+# Setup logging
+logging.basicConfig(level=logging.INFO)
+logger = logging.getLogger('database_manager')
+
+# MongoDB connection string from environment
+MONGODB_CONNECTION = os.getenv('CONNECTION', 'mongodb://localhost:27017/')
+
 class DatabaseManager:
     def __init__(self):
         """Initialize MongoDB connection"""
@@ -19,30 +34,18 @@
             self.client = MongoClient(MONGODB_CONNECTION)
             # Test connection
             self.client.admin.command('ping')
-            logger.info("✅ Successfully connected to MongoDB!")
+            logger.info("✅ Kết nối MongoDB thành công!")
             
             # List all available databases
             db_names = self.client.list_database_names()
-            logger.info(f"📁 Available databases: {db_names}")
+            logger.info(f"📁 Các databases có sẵn: {db_names}")
             
-            # Use the first non-system database or specify a default
-            system_dbs = ['admin', 'local', 'config']
-            user_dbs = [db for db in db_names if db not in system_dbs]
-            
-            # Prioritize study_db if it exists
-            if 'study_db' in user_dbs:
-                self.db = self.client['study_db']
-                logger.info(f"🎯 Using database: study_db")
-            elif user_dbs:
-                self.db = self.client[user_dbs[0]]
-                logger.info(f"🎯 Using database: {user_dbs[0]}")
-            else:
-                # If no user databases, create/use a default one
-                self.db = self.client['study_db']
-                logger.info("📝 Creating and using database: study_db")
+            # Always use study_db
+            self.db = self.client['study_db']
+            logger.info(f"🎯 Đang sử dụng database: study_db")
             
         except Exception as e:
-            logger.error(f"❌ Failed to connect to MongoDB: {e}")
+            logger.error(f"❌ Kết nối MongoDB thất bại: {e}")
             raise
     
     def get_collections(self):
@@ -128,11 +131,8 @@
         if self.client:
             self.client.close()
             logger.info("🔒 MongoDB connection closed")
-=======
-# Import các class từ các file riêng biệt
-from database_manager import DatabaseManager
+# Import semantic document manager
 from semantic_document_manager import SemanticDocumentManager
->>>>>>> e6b83547
 
 # Export các class để sử dụng
 __all__ = [
