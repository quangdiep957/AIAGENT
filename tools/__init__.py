"""
Tools package init file
"""

from .file_upload_tool import FileUploadTool
from .file_reader_tool import FileReaderTool
from .ocr_tool import OCRTool
from .embedding_tool import EmbeddingTool
from .vector_search_tool import VectorSearchTool
from .chat_knowledge_tool import (
    save_chat_content,
    get_chat_history_summary,
    search_chat_and_documents,
    auto_save_english_content
)
from .web_search_tool import (
    search_web_with_evaluation,
    generate_llm_response_for_query
)

# Builtin simple tools
from .builtin_tools import get_weather, calculate_sum, semantic_search, wiki_search, wiki_summary

__all__ = [
    'FileUploadTool',
    'FileReaderTool', 
    'OCRTool',
    'EmbeddingTool',
    'VectorSearchTool',
<<<<<<< HEAD
    'get_weather',
    'calculate_sum',
    'semantic_search',
    'wiki_search',
    'wiki_summary'
=======
    'save_chat_content',
    'get_chat_history_summary',
    'search_chat_and_documents',
    'auto_save_english_content',
    'search_web_with_evaluation',
    'generate_llm_response_for_query'
>>>>>>> 6c9bc207
]<|MERGE_RESOLUTION|>--- conflicted
+++ resolved
@@ -27,18 +27,15 @@
     'OCRTool',
     'EmbeddingTool',
     'VectorSearchTool',
-<<<<<<< HEAD
     'get_weather',
     'calculate_sum',
     'semantic_search',
     'wiki_search',
-    'wiki_summary'
-=======
+    'wiki_summary',
     'save_chat_content',
     'get_chat_history_summary',
     'search_chat_and_documents',
     'auto_save_english_content',
     'search_web_with_evaluation',
     'generate_llm_response_for_query'
->>>>>>> 6c9bc207
 ]